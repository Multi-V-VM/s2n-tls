--- conflicted
+++ resolved
@@ -45,14 +45,8 @@
 } parser_state;
 
 static inline long get_gmt_offset(struct tm *t) {
-
-<<<<<<< HEAD
 #if defined(__USE_BSD) || defined(__APPLE__) && defined(__MACH__)
-    return time->tm_gmtoff;
-=======
-#if defined(__USE_BSD)
     return t->tm_gmtoff;
->>>>>>> 8b8183f6
 #else
     return t->__tm_gmtoff;
 #endif
