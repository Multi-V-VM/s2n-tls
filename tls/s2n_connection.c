/*
 * Copyright 2014 Amazon.com, Inc. or its affiliates. All Rights Reserved.
 *
 * Licensed under the Apache License, Version 2.0 (the "License").
 * You may not use this file except in compliance with the License.
 * A copy of the License is located at
 *
 *  http://aws.amazon.com/apache2.0
 *
 * or in the "license" file accompanying this file. This file is distributed
 * on an "AS IS" BASIS, WITHOUT WARRANTIES OR CONDITIONS OF ANY KIND, either
 * express or implied. See the License for the specific language governing
 * permissions and limitations under the License.
 */

#include <unistd.h>
#include <stdint.h>
#include <stdlib.h>
#include <string.h>
#include <time.h>

#include <s2n.h>

#include "crypto/s2n_fips.h"

#include "error/s2n_errno.h"

#include "tls/s2n_tls_parameters.h"
#include "tls/s2n_cipher_suites.h"
#include "tls/s2n_connection.h"
#include "tls/s2n_connection_evp_digests.h"
#include "tls/s2n_handshake.h"
#include "tls/s2n_record.h"
#include "tls/s2n_alerts.h"
#include "tls/s2n_tls.h"
#include "tls/s2n_prf.h"

#include "crypto/s2n_certificate.h"
#include "crypto/s2n_cipher.h"

#include "utils/s2n_compiler.h"
#include "utils/s2n_random.h"
#include "utils/s2n_safety.h"
#include "utils/s2n_socket.h"
#include "utils/s2n_timer.h"
#include "utils/s2n_blob.h"
#include "utils/s2n_mem.h"

<<<<<<< HEAD
/* Accept all RSA Certificates is unsafe and is only used in the s2n Client */
int accept_all_rsa_certs(uint8_t *cert_chain_in, uint32_t cert_chain_len, s2n_cert_type *cert_type, 
                         s2n_cert_public_key *public_key_out, void *context)
=======
static int s2n_connection_new_hashes(struct s2n_connection *conn)
{
    /* Allocate long-term memory for the Connection's hash states */
    GUARD(s2n_hash_new(&conn->handshake.md5));
    GUARD(s2n_hash_new(&conn->handshake.sha1));
    GUARD(s2n_hash_new(&conn->handshake.sha224));
    GUARD(s2n_hash_new(&conn->handshake.sha256));
    GUARD(s2n_hash_new(&conn->handshake.sha384));
    GUARD(s2n_hash_new(&conn->handshake.sha512));
    GUARD(s2n_hash_new(&conn->handshake.md5_sha1));
    GUARD(s2n_hash_new(&conn->handshake.prf_md5_hash_copy));
    GUARD(s2n_hash_new(&conn->handshake.prf_sha1_hash_copy));
    GUARD(s2n_hash_new(&conn->handshake.prf_tls12_hash_copy));
    GUARD(s2n_hash_new(&conn->prf_space.ssl3.md5));
    GUARD(s2n_hash_new(&conn->prf_space.ssl3.sha1));
    GUARD(s2n_hash_new(&conn->initial.signature_hash));
    GUARD(s2n_hash_new(&conn->secure.signature_hash));

    return 0;
}

static int s2n_connection_init_hashes(struct s2n_connection *conn)
>>>>>>> aefe3a06
{
    /* Initialize all of the Connection's hash states */
    
    if (s2n_hash_is_available(S2N_HASH_MD5)) {
        /* Only initialize hashes that use MD5 if available. */
        GUARD(s2n_hash_init(&conn->prf_space.ssl3.md5, S2N_HASH_MD5));
    }

    if (s2n_hash_is_available(S2N_HASH_MD5_SHA1)) {
        /* Only initialize hashes that use MD5_SHA1 if available. */
        GUARD(s2n_hash_init(&conn->handshake.md5_sha1, S2N_HASH_MD5_SHA1));
    }

    /* Allow MD5 for hash states that are used by the PRF. This is required
     * to comply with the TLS 1.0 and 1.1 RFCs and is approved as per
     * NIST Special Publication 800-52 Revision 1.
     */
    if (s2n_is_in_fips_mode()) {
        GUARD(s2n_hash_allow_md5_for_fips(&conn->handshake.md5));
        GUARD(s2n_hash_allow_md5_for_fips(&conn->handshake.prf_md5_hash_copy));
    }
    GUARD(s2n_hash_init(&conn->handshake.md5, S2N_HASH_MD5));
    GUARD(s2n_hash_init(&conn->handshake.prf_md5_hash_copy, S2N_HASH_MD5));

    GUARD(s2n_hash_init(&conn->handshake.sha1, S2N_HASH_SHA1));
    GUARD(s2n_hash_init(&conn->handshake.sha224, S2N_HASH_SHA224));
    GUARD(s2n_hash_init(&conn->handshake.sha256, S2N_HASH_SHA256));
    GUARD(s2n_hash_init(&conn->handshake.sha384, S2N_HASH_SHA384));
    GUARD(s2n_hash_init(&conn->handshake.sha512, S2N_HASH_SHA512));
    GUARD(s2n_hash_init(&conn->handshake.prf_tls12_hash_copy, S2N_HASH_NONE));
    GUARD(s2n_hash_init(&conn->handshake.prf_sha1_hash_copy, S2N_HASH_SHA1));
    GUARD(s2n_hash_init(&conn->prf_space.ssl3.sha1, S2N_HASH_SHA1));
    GUARD(s2n_hash_init(&conn->initial.signature_hash, S2N_HASH_NONE));
    GUARD(s2n_hash_init(&conn->secure.signature_hash, S2N_HASH_NONE));

<<<<<<< HEAD
        struct s2n_blob asn1cert;
        asn1cert.data = s2n_stuffer_raw_read(&cert_chain_in_stuffer, certificate_size);
        asn1cert.size = certificate_size;
        notnull_check(asn1cert.data);

        /* Pull the public key from the first certificate */
        if (certificate_count == 0) {
            struct s2n_rsa_public_key *rsa_pub_key_out;
            GUARD(s2n_cert_public_key_get_rsa(public_key_out, &rsa_pub_key_out));
            /* Assume that the asn1cert is an RSA Cert */
            GUARD(s2n_asn1der_to_rsa_public_key(rsa_pub_key_out, &asn1cert));
            *cert_type = S2N_CERT_TYPE_RSA_SIGN;
        }
=======
    return 0;
}
>>>>>>> aefe3a06

static int s2n_connection_new_hmacs(struct s2n_connection *conn)
{
    /* Allocate long-term memory for the Connection's HMAC states */
    GUARD(s2n_hmac_new(&conn->initial.client_record_mac));
    GUARD(s2n_hmac_new(&conn->initial.server_record_mac));
    GUARD(s2n_hmac_new(&conn->initial.record_mac_copy_workspace));
    GUARD(s2n_hmac_new(&conn->secure.client_record_mac));
    GUARD(s2n_hmac_new(&conn->secure.server_record_mac));
    GUARD(s2n_hmac_new(&conn->secure.record_mac_copy_workspace));

    return 0;
}

static int s2n_connection_init_hmacs(struct s2n_connection *conn)
{
    /* Initialize all of the Connection's HMAC states */
    GUARD(s2n_hmac_init(&conn->initial.client_record_mac, S2N_HMAC_NONE, NULL, 0));
    GUARD(s2n_hmac_init(&conn->initial.server_record_mac, S2N_HMAC_NONE, NULL, 0));
    GUARD(s2n_hmac_init(&conn->initial.record_mac_copy_workspace, S2N_HMAC_NONE, NULL, 0));
    GUARD(s2n_hmac_init(&conn->secure.client_record_mac, S2N_HMAC_NONE, NULL, 0));
    GUARD(s2n_hmac_init(&conn->secure.server_record_mac, S2N_HMAC_NONE, NULL, 0));
    GUARD(s2n_hmac_init(&conn->secure.record_mac_copy_workspace, S2N_HMAC_NONE, NULL, 0));

    return 0;
}

struct s2n_connection *s2n_connection_new(s2n_mode mode)
{
    struct s2n_blob blob;
    struct s2n_connection *conn;

    GUARD_PTR(s2n_alloc(&blob, sizeof(struct s2n_connection)));

    GUARD_PTR(s2n_blob_zero(&blob));

    /* Cast 'through' void to acknowledge that we are changing alignment,
     * which is ok, as blob.data is always aligned.
     */
    conn = (struct s2n_connection *)(void *)blob.data;

    if (s2n_is_in_fips_mode()) {
        conn->config = &s2n_default_fips_config;
    } else {
        conn->config = &s2n_default_config;
    }

    if (mode == S2N_CLIENT) {
        /* At present s2n is not suitable for use in client mode, as it
         * does not perform any certificate validation. However it is useful
         * to use S2N in client mode for testing purposes. An environment
         * variable is required to be set for the client mode to work.
         */
        if (getenv("S2N_ENABLE_CLIENT_MODE") == NULL) {
            GUARD_PTR(s2n_free(&blob));
            S2N_ERROR_PTR(S2N_ERR_CLIENT_MODE_DISABLED);
        }
        /* S2N does not have it's own x509 Certificate parser, so Client Mode should only be used for testing purposes.
         * In Client mode, we skip Cert Validation and assume that all Server RSA x509 Certs are valid. */
        conn->config = &s2n_unsafe_client_testing_config;
    }

    conn->mode = mode;
    conn->blinding = S2N_BUILT_IN_BLINDING;
    conn->close_notify_queued = 0;
    conn->session_id_len = 0;
    conn->send = NULL;
    conn->recv = NULL;
    conn->send_io_context = NULL;
    conn->recv_io_context = NULL;
    conn->managed_io = 0;
    conn->corked_io = 0;
    conn->context = NULL;

    /* Allocate the fixed-size stuffers */
    blob.data = conn->alert_in_data;
    blob.size = S2N_ALERT_LENGTH;

    GUARD_PTR(s2n_stuffer_init(&conn->alert_in, &blob));

    blob.data = conn->reader_alert_out_data;
    blob.size = S2N_ALERT_LENGTH;

    GUARD_PTR(s2n_stuffer_init(&conn->reader_alert_out, &blob));

    blob.data = conn->writer_alert_out_data;
    blob.size = S2N_ALERT_LENGTH;

    GUARD_PTR(s2n_stuffer_init(&conn->writer_alert_out, &blob));
    GUARD_PTR(s2n_stuffer_alloc(&conn->out, S2N_LARGE_RECORD_LENGTH));

    /* Allocate long term key memory */
    GUARD_PTR(s2n_session_key_alloc(&conn->secure.client_key));
    GUARD_PTR(s2n_session_key_alloc(&conn->secure.server_key));
    GUARD_PTR(s2n_session_key_alloc(&conn->initial.client_key));
    GUARD_PTR(s2n_session_key_alloc(&conn->initial.server_key));

    /* Allocate long term hash and HMAC memory */
    GUARD_PTR(s2n_prf_new(conn));

    GUARD_PTR(s2n_connection_new_hashes(conn));
    GUARD_PTR(s2n_connection_init_hashes(conn));

    GUARD_PTR(s2n_connection_new_hmacs(conn));
    GUARD_PTR(s2n_connection_init_hmacs(conn));

    /* Initialize the growable stuffers. Zero length at first, but the resize
     * in _wipe will fix that
     */
    blob.data = conn->header_in_data;
    blob.size = S2N_TLS_RECORD_HEADER_LENGTH;

    GUARD_PTR(s2n_stuffer_init(&conn->header_in, &blob));
    GUARD_PTR(s2n_stuffer_growable_alloc(&conn->in, 0));
    GUARD_PTR(s2n_stuffer_growable_alloc(&conn->handshake.io, 0));
    GUARD_PTR(s2n_connection_wipe(conn));
    GUARD_PTR(s2n_timer_start(conn->config, &conn->write_timer));

    return conn;
}

static int s2n_connection_free_keys(struct s2n_connection *conn)
{
    GUARD(s2n_session_key_free(&conn->secure.client_key));
    GUARD(s2n_session_key_free(&conn->secure.server_key));
    GUARD(s2n_session_key_free(&conn->initial.client_key));
    GUARD(s2n_session_key_free(&conn->initial.server_key));

    return 0;
}

static int s2n_connection_zero(struct s2n_connection *conn, int mode, struct s2n_config *config)
{
    /* Zero the whole connection structure */
    memset_check(conn, 0, sizeof(struct s2n_connection));

    conn->send = NULL;
    conn->recv = NULL;
    conn->send_io_context = NULL;
    conn->recv_io_context = NULL;
    conn->mode = mode;
    conn->config = config;
    conn->close_notify_queued = 0;
    conn->current_user_data_consumed = 0;
    conn->initial.cipher_suite = &s2n_null_cipher_suite;
    conn->secure.cipher_suite = &s2n_null_cipher_suite;
    conn->server = &conn->initial;
    conn->client = &conn->initial;
    conn->max_outgoing_fragment_length = S2N_DEFAULT_FRAGMENT_LENGTH;
    conn->mfl_code = S2N_TLS_MAX_FRAG_LEN_EXT_NONE;
    conn->handshake.handshake_type = INITIAL;
    conn->handshake.message_number = 0;

    return 0;
}

static int s2n_connection_wipe_keys(struct s2n_connection *conn)
{
    /* Destroy any keys - we call destroy on the object as that is where
     * keys are allocated. */
    if (conn->secure.cipher_suite && conn->secure.cipher_suite->record_alg->cipher->destroy_key) {
        GUARD(conn->secure.cipher_suite->record_alg->cipher->destroy_key(&conn->secure.client_key));
        GUARD(conn->secure.cipher_suite->record_alg->cipher->destroy_key(&conn->secure.server_key));
    }

    /* Free any server key received (we may not have completed a
     * handshake, so this may not have been free'd yet) */
    GUARD(s2n_pkey_free(&conn->secure.server_public_key));
    GUARD(s2n_pkey_zero_init(&conn->secure.server_public_key));
    GUARD(s2n_pkey_free(&conn->secure.client_public_key));
    GUARD(s2n_pkey_zero_init(&conn->secure.client_public_key));

    GUARD(s2n_dh_params_free(&conn->secure.server_dh_params));
    GUARD(s2n_ecc_params_free(&conn->secure.server_ecc_params));
    GUARD(s2n_free(&conn->secure.client_cert_chain));
    GUARD(s2n_free(&conn->ct_response));

    return 0;
}

static int s2n_connection_reset_hashes(struct s2n_connection *conn)
{
    /* Reset all of the Connection's hash states */
    GUARD(s2n_hash_reset(&conn->handshake.md5));
    GUARD(s2n_hash_reset(&conn->handshake.sha1));
    GUARD(s2n_hash_reset(&conn->handshake.sha224));
    GUARD(s2n_hash_reset(&conn->handshake.sha256));
    GUARD(s2n_hash_reset(&conn->handshake.sha384));
    GUARD(s2n_hash_reset(&conn->handshake.sha512));
    GUARD(s2n_hash_reset(&conn->handshake.md5_sha1));
    GUARD(s2n_hash_reset(&conn->handshake.prf_md5_hash_copy));
    GUARD(s2n_hash_reset(&conn->handshake.prf_sha1_hash_copy));
    GUARD(s2n_hash_reset(&conn->handshake.prf_tls12_hash_copy));
    GUARD(s2n_hash_reset(&conn->prf_space.ssl3.md5));
    GUARD(s2n_hash_reset(&conn->prf_space.ssl3.sha1));
    GUARD(s2n_hash_reset(&conn->initial.signature_hash));
    GUARD(s2n_hash_reset(&conn->secure.signature_hash));

    return 0;
}

static int s2n_connection_reset_hmacs(struct s2n_connection *conn)
{
    /* Reset all of the Connection's HMAC states */
    GUARD(s2n_hmac_reset(&conn->initial.client_record_mac));
    GUARD(s2n_hmac_reset(&conn->initial.server_record_mac));
    GUARD(s2n_hmac_reset(&conn->initial.record_mac_copy_workspace));
    GUARD(s2n_hmac_reset(&conn->secure.client_record_mac));
    GUARD(s2n_hmac_reset(&conn->secure.server_record_mac));
    GUARD(s2n_hmac_reset(&conn->secure.record_mac_copy_workspace));

    return 0;
}

static int s2n_connection_free_io_contexts(struct s2n_connection *conn)
{
    /* Free the I/O context if it was allocated by s2n. Don't touch user-controlled contexts. */
    if (!conn->managed_io) {
        return 0;
    }

    struct s2n_blob send_io_blob;
    struct s2n_blob recv_io_blob;

    if (conn->send_io_context) {
        send_io_blob.data = (uint8_t *)conn->send_io_context;
        send_io_blob.size = sizeof(struct s2n_socket_write_io_context);
        GUARD(s2n_free(&send_io_blob));
    }

    if (conn->recv_io_context) {
        recv_io_blob.data = (uint8_t *)conn->recv_io_context;
        recv_io_blob.size = sizeof(struct s2n_socket_read_io_context);
        GUARD(s2n_free(&recv_io_blob));
    }

    return 0;
}

static int s2n_connection_wipe_io(struct s2n_connection *conn)
{
    if (s2n_connection_is_managed_corked(conn) && conn->recv){
        GUARD(s2n_socket_read_restore(conn));
    }
    if (s2n_connection_is_managed_corked(conn) && conn->send){
        GUARD(s2n_socket_write_restore(conn));
    }

    /* Remove all I/O-related members */
    GUARD(s2n_connection_free_io_contexts(conn));
    conn->managed_io = 0;
    conn->send = NULL;
    conn->recv = NULL;

    return 0;
}

static int s2n_connection_free_hashes(struct s2n_connection *conn)
{
    /* Free all of the Connection's hash states */
    GUARD(s2n_hash_free(&conn->handshake.md5));
    GUARD(s2n_hash_free(&conn->handshake.sha1));
    GUARD(s2n_hash_free(&conn->handshake.sha224));
    GUARD(s2n_hash_free(&conn->handshake.sha256));
    GUARD(s2n_hash_free(&conn->handshake.sha384));
    GUARD(s2n_hash_free(&conn->handshake.sha512));
    GUARD(s2n_hash_free(&conn->handshake.md5_sha1));
    GUARD(s2n_hash_free(&conn->handshake.prf_md5_hash_copy));
    GUARD(s2n_hash_free(&conn->handshake.prf_sha1_hash_copy));
    GUARD(s2n_hash_free(&conn->handshake.prf_tls12_hash_copy));
    GUARD(s2n_hash_free(&conn->prf_space.ssl3.md5));
    GUARD(s2n_hash_free(&conn->prf_space.ssl3.sha1));
    GUARD(s2n_hash_free(&conn->initial.signature_hash));
    GUARD(s2n_hash_free(&conn->secure.signature_hash));

    return 0;
}

static int s2n_connection_free_hmacs(struct s2n_connection *conn)
{
    /* Free all of the Connection's HMAC states */
    GUARD(s2n_hmac_free(&conn->initial.client_record_mac));
    GUARD(s2n_hmac_free(&conn->initial.server_record_mac));
    GUARD(s2n_hmac_free(&conn->initial.record_mac_copy_workspace));
    GUARD(s2n_hmac_free(&conn->secure.client_record_mac));
    GUARD(s2n_hmac_free(&conn->secure.server_record_mac));
    GUARD(s2n_hmac_free(&conn->secure.record_mac_copy_workspace));

    return 0;
}

int s2n_connection_free(struct s2n_connection *conn)
{
    struct s2n_blob blob;

    GUARD(s2n_connection_wipe_keys(conn));
    GUARD(s2n_connection_free_keys(conn));

    GUARD(s2n_prf_free(conn));

    GUARD(s2n_connection_reset_hashes(conn));
    GUARD(s2n_connection_free_hashes(conn));

    GUARD(s2n_connection_reset_hmacs(conn));
    GUARD(s2n_connection_free_hmacs(conn));

    GUARD(s2n_free(&conn->status_response));
    GUARD(s2n_stuffer_free(&conn->in));
    GUARD(s2n_stuffer_free(&conn->out));
    GUARD(s2n_stuffer_free(&conn->handshake.io));

    blob.data = (uint8_t *) conn;
    blob.size = sizeof(struct s2n_connection);

    GUARD(s2n_free(&blob));
    return 0;
}

int s2n_connection_set_config(struct s2n_connection *conn, struct s2n_config *config)
{
    notnull_check(conn);
    notnull_check(config);
    conn->config = config;
    return 0;
}

int s2n_connection_set_ctx(struct s2n_connection *conn, void *ctx)
{
    conn->context = ctx;
    return 0;
}

void *s2n_connection_get_ctx(struct s2n_connection *conn)
{
    return conn->context;
}

int s2n_connection_wipe(struct s2n_connection *conn)
{
    /* First make a copy of everything we'd like to save, which isn't very much. */
    int mode = conn->mode;
    struct s2n_config *config = conn->config;
    struct s2n_stuffer alert_in;
    struct s2n_stuffer reader_alert_out;
    struct s2n_stuffer writer_alert_out;
    struct s2n_stuffer handshake_io;
    struct s2n_stuffer header_in;
    struct s2n_stuffer in;
    struct s2n_stuffer out;
    /* Session keys will be wiped. Preserve structs to avoid reallocation */
    struct s2n_session_key initial_client_key;
    struct s2n_session_key initial_server_key;
    struct s2n_session_key secure_client_key;
    struct s2n_session_key secure_server_key;
    /* Parts of the PRF working space, hash states, and hmac states  will be wiped. Preserve structs to avoid reallocation */
    struct s2n_connection_prf_handles prf_handles;
    struct s2n_connection_hash_handles hash_handles;
    struct s2n_connection_hmac_handles hmac_handles;

    /* Wipe all of the sensitive stuff */
    GUARD(s2n_connection_wipe_keys(conn));
    GUARD(s2n_connection_reset_hashes(conn));
    GUARD(s2n_connection_reset_hmacs(conn));
    GUARD(s2n_stuffer_wipe(&conn->alert_in));
    GUARD(s2n_stuffer_wipe(&conn->reader_alert_out));
    GUARD(s2n_stuffer_wipe(&conn->writer_alert_out));
    GUARD(s2n_stuffer_wipe(&conn->handshake.io));
    GUARD(s2n_stuffer_wipe(&conn->header_in));
    GUARD(s2n_stuffer_wipe(&conn->in));
    GUARD(s2n_stuffer_wipe(&conn->out));

    /* Wipe the I/O-related info and restore the original socket if necessary */
    GUARD(s2n_connection_wipe_io(conn));

    GUARD(s2n_free(&conn->status_response));

    /* Allocate or resize to their original sizes */
    GUARD(s2n_stuffer_resize(&conn->in, S2N_LARGE_FRAGMENT_LENGTH));

    /* Allocate memory for handling handshakes */
    GUARD(s2n_stuffer_resize(&conn->handshake.io, S2N_LARGE_RECORD_LENGTH));

    /* Remove context associated with connection */
    conn->context = NULL;

    /* Clone the stuffers */
    /* ignore gcc 4.7 address warnings because dest is allocated on the stack */
    /* pragma gcc diagnostic was added in gcc 4.6 */
#if S2N_GCC_VERSION_AT_LEAST(4,6,0)
#pragma GCC diagnostic push
#pragma GCC diagnostic ignored "-Waddress"
#endif
    memcpy_check(&alert_in, &conn->alert_in, sizeof(struct s2n_stuffer));
    memcpy_check(&reader_alert_out, &conn->reader_alert_out, sizeof(struct s2n_stuffer));
    memcpy_check(&writer_alert_out, &conn->writer_alert_out, sizeof(struct s2n_stuffer));
    memcpy_check(&handshake_io, &conn->handshake.io, sizeof(struct s2n_stuffer));
    memcpy_check(&header_in, &conn->header_in, sizeof(struct s2n_stuffer));
    memcpy_check(&in, &conn->in, sizeof(struct s2n_stuffer));
    memcpy_check(&out, &conn->out, sizeof(struct s2n_stuffer));
    memcpy_check(&initial_client_key, &conn->initial.client_key, sizeof(struct s2n_session_key));
    memcpy_check(&initial_server_key, &conn->initial.server_key, sizeof(struct s2n_session_key));
    memcpy_check(&secure_client_key, &conn->secure.client_key, sizeof(struct s2n_session_key));
    memcpy_check(&secure_server_key, &conn->secure.server_key, sizeof(struct s2n_session_key));
    GUARD(s2n_connection_save_prf_state(&prf_handles, conn));
    GUARD(s2n_connection_save_hash_state(&hash_handles, conn));
    GUARD(s2n_connection_save_hmac_state(&hmac_handles, conn));
#if S2N_GCC_VERSION_AT_LEAST(4,6,0)
#pragma GCC diagnostic pop
#endif

    GUARD(s2n_connection_zero(conn, mode, config));

    memcpy_check(&conn->alert_in, &alert_in, sizeof(struct s2n_stuffer));
    memcpy_check(&conn->reader_alert_out, &reader_alert_out, sizeof(struct s2n_stuffer));
    memcpy_check(&conn->writer_alert_out, &writer_alert_out, sizeof(struct s2n_stuffer));
    memcpy_check(&conn->handshake.io, &handshake_io, sizeof(struct s2n_stuffer));
    memcpy_check(&conn->header_in, &header_in, sizeof(struct s2n_stuffer));
    memcpy_check(&conn->in, &in, sizeof(struct s2n_stuffer));
    memcpy_check(&conn->out, &out, sizeof(struct s2n_stuffer));
    memcpy_check(&conn->initial.client_key, &initial_client_key, sizeof(struct s2n_session_key));
    memcpy_check(&conn->initial.server_key, &initial_server_key, sizeof(struct s2n_session_key));
    memcpy_check(&conn->secure.client_key, &secure_client_key, sizeof(struct s2n_session_key));
    memcpy_check(&conn->secure.server_key, &secure_server_key, sizeof(struct s2n_session_key));
    GUARD(s2n_connection_restore_prf_state(conn, &prf_handles));
    GUARD(s2n_connection_restore_hash_state(conn, &hash_handles));
    GUARD(s2n_connection_restore_hmac_state(conn, &hmac_handles));

    /* Re-initialize hash and hmac states */
    GUARD(s2n_connection_init_hashes(conn));
    GUARD(s2n_connection_init_hmacs(conn));

    /* Require all handshakes hashes. This set can be reduced as the handshake progresses. */
    GUARD(s2n_handshake_require_all_hashes(&conn->handshake));

    if (conn->mode == S2N_SERVER) {
        /* Start with the highest protocol version so that the highest common protocol version can be selected */
        /* during handshake. */
        conn->server_protocol_version = s2n_highest_protocol_version;
        conn->client_protocol_version = s2n_unknown_protocol_version;
        conn->actual_protocol_version = s2n_unknown_protocol_version;
    }
    else {
        /* For clients, also set actual_protocol_version.  Record generation uses that value for the initial */
        /* ClientHello record version. Not all servers ignore the record version in ClientHello. */
        conn->server_protocol_version = s2n_unknown_protocol_version;
        conn->client_protocol_version = s2n_highest_protocol_version;
        conn->actual_protocol_version = s2n_highest_protocol_version;
    }

    return 0;
}

int s2n_connection_set_recv_ctx(struct s2n_connection *conn, void *ctx)
{
    conn->recv_io_context = ctx;
    return 0;
}

int s2n_connection_set_send_ctx(struct s2n_connection *conn, void *ctx)
{
    conn->send_io_context = ctx;
    return 0;
}

int s2n_connection_set_recv_cb(struct s2n_connection *conn, s2n_recv_fn recv)
{
    conn->recv = recv;
    return 0;
}

int s2n_connection_set_send_cb(struct s2n_connection *conn, s2n_send_fn send)
{
    conn->send = send;
    return 0;
}

int s2n_connection_get_client_cert_chain(struct s2n_connection *conn, uint8_t **der_cert_chain_out, uint32_t *cert_chain_len)
{
    notnull_check(conn);
    notnull_check(der_cert_chain_out);
    notnull_check(cert_chain_len);
    notnull_check(conn->secure.client_cert_chain.data);

    *der_cert_chain_out = conn->secure.client_cert_chain.data;
    *cert_chain_len = conn->secure.client_cert_chain.size;

    return 0;
}

int s2n_connection_get_client_auth_type(struct s2n_connection *conn, s2n_cert_auth_type *client_cert_auth_type)
{
    notnull_check(conn);
    notnull_check(client_cert_auth_type);

    if(conn->client_cert_auth_type_overridden) {
        *client_cert_auth_type = conn->client_cert_auth_type;
    } else {
        *client_cert_auth_type = conn->config->client_cert_auth_type;
    }

    return 0;
}

int s2n_connection_set_client_auth_type(struct s2n_connection *conn, s2n_cert_auth_type client_cert_auth_type)
{
    if ((client_cert_auth_type == S2N_CERT_AUTH_REQUIRED) && s2n_is_in_fips_mode()) {
        /* s2n support for Client Auth when in FIPS mode is not yet implemented.
         * When implemented, FIPS only permits Client Auth for TLS 1.2
         */
        S2N_ERROR(S2N_ERR_CLIENT_AUTH_NOT_SUPPORTED_IN_FIPS_MODE);
    }

    conn->client_cert_auth_type_overridden = 1;
    conn->client_cert_auth_type = client_cert_auth_type;
    return 0;
}

int s2n_connection_set_read_fd(struct s2n_connection *conn, int rfd)
{
    struct s2n_blob ctx_mem;
    struct s2n_socket_read_io_context *peer_socket_ctx;

    GUARD(s2n_alloc(&ctx_mem, sizeof(struct s2n_socket_read_io_context)));

    peer_socket_ctx = (struct s2n_socket_read_io_context *)(void *)ctx_mem.data;
    peer_socket_ctx->fd = rfd;

    s2n_connection_set_recv_cb(conn, s2n_socket_read);
    s2n_connection_set_recv_ctx(conn, peer_socket_ctx);
    conn->managed_io = 1;

    /* This is only needed if the user is using corked io.
     * Take the snapshot in case optimized io is enabled after setting the fd.
     */
    GUARD(s2n_socket_read_snapshot(conn));

    return 0;
}

int s2n_connection_set_write_fd(struct s2n_connection *conn, int wfd)
{
    struct s2n_blob ctx_mem;
    struct s2n_socket_write_io_context *peer_socket_ctx;

    GUARD(s2n_alloc(&ctx_mem, sizeof(struct s2n_socket_write_io_context)));

    peer_socket_ctx = (struct s2n_socket_write_io_context *)(void *)ctx_mem.data;
    peer_socket_ctx->fd = wfd;

    s2n_connection_set_send_cb(conn, s2n_socket_write);
    s2n_connection_set_send_ctx(conn, peer_socket_ctx);
    conn->managed_io = 1;

    /* This is only needed if the user is using corked io.
     * Take the snapshot in case optimized io is enabled after setting the fd.
     */
    GUARD(s2n_socket_write_snapshot(conn));

    return 0;
}

int s2n_connection_set_fd(struct s2n_connection *conn, int fd)
{
    GUARD(s2n_connection_set_read_fd(conn, fd));
    GUARD(s2n_connection_set_write_fd(conn, fd));
    return 0;
}

int s2n_connection_use_corked_io(struct s2n_connection *conn)
{
    if (!conn->managed_io) {
        /* Caller shouldn't be trying to set s2n IO corked on non-s2n-managed IO */
        S2N_ERROR(S2N_ERR_CORK_SET_ON_UNMANAGED);
    }
    conn->corked_io = 1;

    return 0;
}

uint64_t s2n_connection_get_wire_bytes_in(struct s2n_connection * conn)
{
    return conn->wire_bytes_in;
}

uint64_t s2n_connection_get_wire_bytes_out(struct s2n_connection * conn)
{
    return conn->wire_bytes_out;
}

const char *s2n_connection_get_cipher(struct s2n_connection *conn)
{
    return conn->secure.cipher_suite->name;
}

const char *s2n_connection_get_curve(struct s2n_connection *conn)
{
    if (!conn->secure.server_ecc_params.negotiated_curve) {
        return "NONE";
    }

    return conn->secure.server_ecc_params.negotiated_curve->name;
}

int s2n_connection_get_client_protocol_version(struct s2n_connection *conn)
{
    return conn->client_protocol_version;
}

int s2n_connection_get_server_protocol_version(struct s2n_connection *conn)
{
    return conn->server_protocol_version;
}

int s2n_connection_get_actual_protocol_version(struct s2n_connection *conn)
{
    return conn->actual_protocol_version;
}

int s2n_connection_get_client_hello_version(struct s2n_connection *conn)
{
    return conn->client_hello_version;
}

int s2n_connection_client_cert_used(struct s2n_connection *conn)
{
    if ((conn->handshake.handshake_type & CLIENT_AUTH) && is_handshake_complete(conn)) {
        return 1;
    }
    return 0;
}

int s2n_connection_get_alert(struct s2n_connection *conn)
{
    if (s2n_stuffer_data_available(&conn->alert_in) != 2) {
        S2N_ERROR(S2N_ERR_NO_ALERT);
    }

    uint8_t alert_code = 0;
    GUARD(s2n_stuffer_read_uint8(&conn->alert_in, &alert_code));
    GUARD(s2n_stuffer_read_uint8(&conn->alert_in, &alert_code));

    return alert_code;
}

int s2n_set_server_name(struct s2n_connection *conn, const char *server_name)
{
    if (conn->mode != S2N_CLIENT) {
        S2N_ERROR(S2N_ERR_CLIENT_MODE);
    }

    int len = strlen(server_name);
    if (len > 255) {
        S2N_ERROR(S2N_ERR_SERVER_NAME_TOO_LONG);
    }

    memcpy_check(conn->server_name, server_name, len);

    return 0;
}

const char *s2n_get_server_name(struct s2n_connection *conn)
{
    if (strlen(conn->server_name) == 0) {
        return NULL;
    }

    return conn->server_name;
}

const char *s2n_get_application_protocol(struct s2n_connection *conn)
{
    if (strlen(conn->application_protocol) == 0) {
        return NULL;
    }

    return conn->application_protocol;
}

int s2n_connection_set_blinding(struct s2n_connection *conn, s2n_blinding blinding)
{
    conn->blinding = blinding;
    return 0;
}

#define ONE_S  INT64_C(1000000000)
#define TEN_S  INT64_C(10000000000)

uint64_t s2n_connection_get_delay(struct s2n_connection * conn)
{
    if (!conn->delay) {
        return 0;
    }

    uint64_t elapsed;
    GUARD(s2n_timer_elapsed(conn->config, &conn->write_timer, &elapsed));

    if (elapsed > conn->delay) {
        return 0;
    }

    return conn->delay - elapsed;
}

int s2n_connection_kill(struct s2n_connection *conn)
{
    conn->closed = 1;

    /* Delay between 10 and 30 seconds in nanoseconds */
    int64_t min = TEN_S, max = 3 * TEN_S;

    /* Keep track of the delay so that it can be enforced */
    conn->delay = min + s2n_public_random(max - min);

    /* Restart the write timer */
    GUARD(s2n_timer_start(conn->config, &conn->write_timer));

    if (conn->blinding == S2N_BUILT_IN_BLINDING) {
        struct timespec sleep_time = {.tv_sec = conn->delay / ONE_S,.tv_nsec = conn->delay % ONE_S };
        int r;

        do {
            r = nanosleep(&sleep_time, &sleep_time);
        }
        while (r != 0);
    }

    return 0;
}

const uint8_t *s2n_connection_get_ocsp_response(struct s2n_connection *conn, uint32_t * length)
{
    if (!length) {
        return NULL;
    }

    *length = conn->status_response.size;
    return conn->status_response.data;
}

int s2n_connection_prefer_throughput(struct s2n_connection *conn)
{
    if (!conn->mfl_code) {
        conn->max_outgoing_fragment_length = S2N_LARGE_FRAGMENT_LENGTH;
    }

    return 0;
}

int s2n_connection_prefer_low_latency(struct s2n_connection *conn)
{
    if (!conn->mfl_code) {
        conn->max_outgoing_fragment_length = S2N_SMALL_FRAGMENT_LENGTH;
    }

    return 0;
}

int s2n_connection_recv_stuffer(struct s2n_stuffer *stuffer, struct s2n_connection *conn, uint32_t len)
{
    notnull_check(conn->recv);
    /* Make sure we have enough space to write */
    GUARD(s2n_stuffer_skip_write(stuffer, len));

    /* "undo" the skip write */
    stuffer->write_cursor -= len;

  RECV:
    errno = 0;
    int r = conn->recv(conn->recv_io_context, stuffer->blob.data + stuffer->write_cursor, len);
    if (r < 0) {
        if (errno == EINTR) {
            goto RECV;
        }
        return -1;
    }

    /* Record just how many bytes we have written */
    stuffer->write_cursor += r;
    stuffer->wiped = 0;

    return r;
}

int s2n_connection_send_stuffer(struct s2n_stuffer *stuffer, struct s2n_connection *conn, uint32_t len)
{
    notnull_check(conn->send);
    /* Make sure we even have the data */
    GUARD(s2n_stuffer_skip_read(stuffer, len));

    /* "undo" the skip read */
    stuffer->read_cursor -= len;

  SEND:
    errno = 0;
    int w = conn->send(conn->send_io_context, stuffer->blob.data + stuffer->read_cursor, len);
    if(w < 0) {
        if (errno == EINTR) {
            goto SEND;
        }
        return -1;
    }

    stuffer->read_cursor += w;

    return w;
}

int s2n_connection_is_managed_corked(const struct s2n_connection *s2n_connection)
{
    return (s2n_connection->managed_io && s2n_connection->corked_io);
}

const uint8_t *s2n_connection_get_sct_list(struct s2n_connection *conn, uint32_t *length)
{
    if (!length) {
        return NULL;
    }

    *length = conn->ct_response.size;
    return conn->ct_response.data;
}<|MERGE_RESOLUTION|>--- conflicted
+++ resolved
@@ -46,11 +46,6 @@
 #include "utils/s2n_blob.h"
 #include "utils/s2n_mem.h"
 
-<<<<<<< HEAD
-/* Accept all RSA Certificates is unsafe and is only used in the s2n Client */
-int accept_all_rsa_certs(uint8_t *cert_chain_in, uint32_t cert_chain_len, s2n_cert_type *cert_type, 
-                         s2n_cert_public_key *public_key_out, void *context)
-=======
 static int s2n_connection_new_hashes(struct s2n_connection *conn)
 {
     /* Allocate long-term memory for the Connection's hash states */
@@ -73,7 +68,6 @@
 }
 
 static int s2n_connection_init_hashes(struct s2n_connection *conn)
->>>>>>> aefe3a06
 {
     /* Initialize all of the Connection's hash states */
     
@@ -109,24 +103,8 @@
     GUARD(s2n_hash_init(&conn->initial.signature_hash, S2N_HASH_NONE));
     GUARD(s2n_hash_init(&conn->secure.signature_hash, S2N_HASH_NONE));
 
-<<<<<<< HEAD
-        struct s2n_blob asn1cert;
-        asn1cert.data = s2n_stuffer_raw_read(&cert_chain_in_stuffer, certificate_size);
-        asn1cert.size = certificate_size;
-        notnull_check(asn1cert.data);
-
-        /* Pull the public key from the first certificate */
-        if (certificate_count == 0) {
-            struct s2n_rsa_public_key *rsa_pub_key_out;
-            GUARD(s2n_cert_public_key_get_rsa(public_key_out, &rsa_pub_key_out));
-            /* Assume that the asn1cert is an RSA Cert */
-            GUARD(s2n_asn1der_to_rsa_public_key(rsa_pub_key_out, &asn1cert));
-            *cert_type = S2N_CERT_TYPE_RSA_SIGN;
-        }
-=======
-    return 0;
-}
->>>>>>> aefe3a06
+    return 0;
+}
 
 static int s2n_connection_new_hmacs(struct s2n_connection *conn)
 {
