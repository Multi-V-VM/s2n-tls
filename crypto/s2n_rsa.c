--- conflicted
+++ resolved
@@ -104,13 +104,9 @@
     GUARD(s2n_hash_NID_type(digest->alg, &NID_type));
     lte_check(digest_length, S2N_MAX_DIGEST_LEN);
 
-<<<<<<< HEAD
     const s2n_rsa_private_key *key = &priv->key.rsa_key;
 
-    uint8_t digest_out[MAX_DIGEST_LENGTH];
-=======
     uint8_t digest_out[S2N_MAX_DIGEST_LEN];
->>>>>>> 0d67f56d
     GUARD(s2n_hash_digest(digest, digest_out, digest_length));
 
     unsigned int signature_size = signature->size;
@@ -133,13 +129,9 @@
     GUARD(s2n_hash_NID_type(digest->alg, &NID_type));
     lte_check(digest_length, S2N_MAX_DIGEST_LEN);
 
-<<<<<<< HEAD
     const s2n_rsa_public_key *key = &pub->key.rsa_key;
 
-    uint8_t digest_out[MAX_DIGEST_LENGTH];
-=======
     uint8_t digest_out[S2N_MAX_DIGEST_LEN];
->>>>>>> 0d67f56d
     GUARD(s2n_hash_digest(digest, digest_out, digest_length));
 
     if (RSA_verify(NID_type, digest_out, digest_length, signature->data, signature->size, key->rsa) == 0) {
